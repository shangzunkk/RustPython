--- conflicted
+++ resolved
@@ -8,34 +8,6 @@
 }
 pub type PyClassMethodRef = PyRef<PyClassMethod>;
 
-<<<<<<< HEAD
-fn classmethod_get(vm: &VirtualMachine, args: PyFuncArgs) -> PyResult {
-    trace!("classmethod.__get__ {:?}", args.args);
-    arg_check!(
-        vm,
-        args,
-        required = [
-            (cls, Some(vm.ctx.classmethod_type())),
-            (_inst, None),
-            (owner, None)
-        ]
-    );
-    match cls.get_attr("function") {
-        Some(function) => {
-            let py_obj = owner.clone();
-            let py_method = vm.ctx.new_bound_method(function, py_obj);
-            Ok(py_method)
-        }
-        None => Err(vm.new_attribute_error(
-            "Attribute Error: classmethod must have 'function' attribute".to_string(),
-        )),
-    }
-}
-
-fn classmethod_new(vm: &VirtualMachine, args: PyFuncArgs) -> PyResult {
-    trace!("classmethod.__new__ {:?}", args.args);
-    arg_check!(vm, args, required = [(cls, None), (callable, None)]);
-=======
 impl PyValue for PyClassMethod {
     fn class(vm: &mut VirtualMachine) -> PyObjectRef {
         vm.ctx.classmethod_type()
@@ -46,7 +18,7 @@
     fn new(
         cls: PyClassRef,
         callable: PyObjectRef,
-        vm: &mut VirtualMachine,
+        vm: &VirtualMachine,
     ) -> PyResult<PyClassMethodRef> {
         PyClassMethod {
             callable: callable.clone(),
@@ -54,13 +26,12 @@
         .into_ref_with_type(vm, cls)
     }
 
-    fn get(self, _inst: PyObjectRef, owner: PyObjectRef, vm: &mut VirtualMachine) -> PyResult {
+    fn get(self, _inst: PyObjectRef, owner: PyObjectRef, vm: &VirtualMachine) -> PyResult {
         Ok(vm
             .ctx
             .new_bound_method(self.callable.clone(), owner.clone()))
     }
 }
->>>>>>> e7eff34e
 
 pub fn init(context: &PyContext) {
     let classmethod_type = &context.classmethod_type;
