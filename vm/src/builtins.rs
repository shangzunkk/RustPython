--- conflicted
+++ resolved
@@ -4,19 +4,10 @@
 use crate::pyobject::PyObjectRef;
 use crate::vm::VirtualMachine;
 
-<<<<<<< HEAD
-fn builtin_abs(x: PyObjectRef, vm: &VirtualMachine) -> PyResult {
-    let method = vm.get_method_or_type_error(x.clone(), "__abs__", || {
-        format!("bad operand type for abs(): '{}'", x.lease_class().name)
-    })?;
-    vm.invoke(&method, PyFuncArgs::new(vec![], vec![]))
-}
-=======
 #[pymodule(name = "builtins")]
 mod decl {
     use std::char;
     use std::str;
->>>>>>> 6b361bb4
 
     use num_bigint::Sign;
     use num_traits::{Signed, ToPrimitive, Zero};
@@ -53,7 +44,7 @@
     #[pyfunction]
     fn abs(x: PyObjectRef, vm: &VirtualMachine) -> PyResult {
         let method = vm.get_method_or_type_error(x.clone(), "__abs__", || {
-            format!("bad operand type for abs(): '{}'", x.class().name)
+            format!("bad operand type for abs(): '{}'", x.lease_class().name)
         })?;
         vm.invoke(&method, PyFuncArgs::new(vec![], vec![]))
     }
@@ -279,26 +270,6 @@
         Ok(scope)
     }
 
-<<<<<<< HEAD
-fn builtin_format(
-    value: PyObjectRef,
-    format_spec: OptionalArg<PyStringRef>,
-    vm: &VirtualMachine,
-) -> PyResult<PyStringRef> {
-    let format_spec = format_spec
-        .into_option()
-        .unwrap_or_else(|| PyString::from("").into_ref(vm));
-
-    vm.call_method(&value, "__format__", vec![format_spec.into_object()])?
-        .downcast()
-        .map_err(|obj| {
-            vm.new_type_error(format!(
-                "__format__ must return a str, not {}",
-                obj.lease_class().name
-            ))
-        })
-}
-=======
     #[pyfunction]
     fn format(
         value: PyObjectRef,
@@ -314,11 +285,10 @@
             .map_err(|obj| {
                 vm.new_type_error(format!(
                     "__format__ must return a str, not {}",
-                    obj.class().name
+                    obj.lease_class().name
                 ))
             })
     }
->>>>>>> 6b361bb4
 
     fn catch_attr_exception<T>(
         ex: PyBaseExceptionRef,
@@ -402,46 +372,6 @@
             ReadlineResult::Other(e) => Err(vm.new_runtime_error(e.to_string())),
         }
     }
-<<<<<<< HEAD
-}
-
-pub fn builtin_isinstance(
-    obj: PyObjectRef,
-    typ: PyObjectRef,
-    vm: &VirtualMachine,
-) -> PyResult<bool> {
-    single_or_tuple_any(
-        typ,
-        |cls: &PyClassRef| vm.isinstance(&obj, cls),
-        |o| {
-            format!(
-                "isinstance() arg 2 must be a type or tuple of types, not {}",
-                o.lease_class()
-            )
-        },
-        vm,
-    )
-}
-
-fn builtin_issubclass(
-    subclass: PyClassRef,
-    typ: PyObjectRef,
-    vm: &VirtualMachine,
-) -> PyResult<bool> {
-    single_or_tuple_any(
-        typ,
-        |cls: &PyClassRef| vm.issubclass(&subclass, cls),
-        |o| {
-            format!(
-                "issubclass() arg 2 must be a class or tuple of classes, not {}",
-                o.lease_class()
-            )
-        },
-        vm,
-    )
-}
-=======
->>>>>>> 6b361bb4
 
     #[pyfunction]
     pub fn isinstance(obj: PyObjectRef, typ: PyObjectRef, vm: &VirtualMachine) -> PyResult<bool> {
@@ -451,7 +381,7 @@
             |o| {
                 format!(
                     "isinstance() arg 2 must be a type or tuple of types, not {}",
-                    o.class()
+                    o.lease_class()
                 )
             },
             vm,
@@ -466,7 +396,7 @@
             |o| {
                 format!(
                     "issubclass() arg 2 must be a class or tuple of classes, not {}",
-                    o.class()
+                    o.lease_class()
                 )
             },
             vm,
@@ -658,28 +588,6 @@
         }
     }
 
-<<<<<<< HEAD
-fn builtin_pow(
-    x: PyObjectRef,
-    y: PyObjectRef,
-    mod_value: OptionalArg<PyIntRef>,
-    vm: &VirtualMachine,
-) -> PyResult {
-    match mod_value {
-        OptionalArg::Missing => {
-            vm.call_or_reflection(x.clone(), y.clone(), "__pow__", "__rpow__", |vm, x, y| {
-                Err(vm.new_unsupported_operand_error(x, y, "pow"))
-            })
-        }
-        OptionalArg::Present(m) => {
-            // Check if the 3rd argument is defined and perform modulus on the result
-            if !(objtype::isinstance(&x, &vm.ctx.types.int_type)
-                && objtype::isinstance(&y, &vm.ctx.types.int_type))
-            {
-                return Err(vm.new_type_error(
-                    "pow() 3rd argument not allowed unless all arguments are integers".to_owned(),
-                ));
-=======
     #[pyfunction]
     fn pow(
         x: PyObjectRef,
@@ -692,12 +600,11 @@
                 vm.call_or_reflection(x.clone(), y.clone(), "__pow__", "__rpow__", |vm, x, y| {
                     Err(vm.new_unsupported_operand_error(x, y, "pow"))
                 })
->>>>>>> 6b361bb4
             }
             OptionalArg::Present(m) => {
                 // Check if the 3rd argument is defined and perform modulus on the result
-                if !(objtype::isinstance(&x, &vm.ctx.int_type())
-                    && objtype::isinstance(&y, &vm.ctx.int_type()))
+                if !(objtype::isinstance(&x, &vm.ctx.types.int_type)
+                    && objtype::isinstance(&y, &vm.ctx.types.int_type))
                 {
                     return Err(vm.new_type_error(
                         "pow() 3rd argument not allowed unless all arguments are integers"
@@ -884,9 +791,10 @@
         };
 
         for base in bases.clone() {
-            if objtype::issubclass(&base.class(), &metaclass) {
+            let base_class = base.lease_class();
+            if objtype::issubclass(&base_class, &metaclass) {
                 metaclass = base.class();
-            } else if !objtype::issubclass(&metaclass, &base.class()) {
+            } else if !objtype::issubclass(&metaclass, &base_class) {
                 return Err(vm.new_type_error(
                     "metaclass conflict: the metaclass of a derived class must be a (non-strict) \
                  subclass of the metaclasses of all its bases"
@@ -1062,64 +970,4 @@
         "BytesWarning" => ctx.exceptions.bytes_warning.clone(),
         "ResourceWarning" => ctx.exceptions.resource_warning.clone(),
     });
-<<<<<<< HEAD
-}
-
-pub fn builtin_build_class_(
-    function: PyFunctionRef,
-    qualified_name: PyStringRef,
-    bases: Args<PyClassRef>,
-    mut kwargs: KwArgs,
-    vm: &VirtualMachine,
-) -> PyResult {
-    let name = qualified_name.as_str().split('.').next_back().unwrap();
-    let name_obj = vm.new_str(name.to_owned());
-
-    let mut metaclass = if let Some(metaclass) = kwargs.pop_kwarg("metaclass") {
-        PyClassRef::try_from_object(vm, metaclass)?
-    } else {
-        vm.get_type()
-    };
-
-    for base in bases.clone() {
-        let base_class = base.lease_class();
-        if objtype::issubclass(&base_class, &metaclass) {
-            metaclass = base.class();
-        } else if !objtype::issubclass(&metaclass, &base_class) {
-            return Err(vm.new_type_error(
-                "metaclass conflict: the metaclass of a derived class must be a (non-strict) \
-                 subclass of the metaclasses of all its bases"
-                    .to_owned(),
-            ));
-        }
-    }
-
-    let bases = bases.into_tuple(vm);
-
-    // Prepare uses full __getattribute__ resolution chain.
-    let prepare = vm.get_attribute(metaclass.clone().into_object(), "__prepare__")?;
-    let namespace = vm.invoke(&prepare, vec![name_obj.clone(), bases.clone()])?;
-
-    let namespace: PyDictRef = TryFromObject::try_from_object(vm, namespace)?;
-
-    let cells = vm.ctx.new_dict();
-
-    let scope = function
-        .scope()
-        .new_child_scope_with_locals(cells.clone())
-        .new_child_scope_with_locals(namespace.clone());
-
-    function.invoke_with_scope(vec![].into(), &scope, vm)?;
-
-    let class = vm.invoke(
-        metaclass.as_object(),
-        (
-            Args::from(vec![name_obj, bases, namespace.into_object()]),
-            kwargs,
-        ),
-    )?;
-    cells.set_item("__class__", class.clone(), vm)?;
-    Ok(class)
-=======
->>>>>>> 6b361bb4
 }